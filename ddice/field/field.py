--- conflicted
+++ resolved
@@ -766,19 +766,11 @@
 		# Geometry mapping uses ordered union of latitude and longitude maps
 		elif groupby.source == 'geometry':
 
-<<<<<<< HEAD
-			# If dimensions for latitude and longitude are the same then we just use the latitude mapping
-			if self.coordinate_variables['latitude'] == self.coordinate_variables['longitude'][0]:
-				mapping = self.coordinate_variables['latitude'][0]
-
-			# Otherwise we construct the mapping by combining both latitude and longitude mappings
-=======
 			# If dimension map for latitude and longitude is the same then just use the latitude map
 			if self.coordinate_variables['latitude'][0] == self.coordinate_variables['longitude'][0]:
 				mapping = self.coordinate_variables['latitude'][0]
 
 			# otherwise, combing latude and longitude dimension maps
->>>>>>> 0f2315c8
 			else:
 				mapping = self.coordinate_variables['latitude'][0] + self.coordinate_variables['longitude'][0]
 
